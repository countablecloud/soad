--- conflicted
+++ resolved
@@ -58,8 +58,6 @@
     try:
         brokers, strategies = initialize_system_components(config)
     except Exception as e:
-<<<<<<< HEAD
-=======
         logger.error('Failed to initialize brokers', extra={'error': str(e)})
         return
 
@@ -69,7 +67,6 @@
         logger.info('Strategies initialized successfully')
     except Exception as e:
         logger.error('Failed to initialize strategies', extra={'error': str(e)})
->>>>>>> b5ebf612
         return
 
     # Execute the strategies loop
@@ -87,11 +84,7 @@
                     logger.info(f'Strategy {i} rebalanced successfully', extra={'time': now})
                 except Exception as e:
                     logger.error(f'Error during rebalancing strategy {i}', extra={'error': str(e)})
-<<<<<<< HEAD
-        asyncio.sleep(60)  # Check every minute
-=======
         await asyncio.sleep(60)  # Check every minute
->>>>>>> b5ebf612
 
 def start_api_server(config_path=None, local_testing=False):
     logger.info('Starting API server', extra={'config_path': config_path, 'local_testing': local_testing})
